"""
Copyright (c) Facebook, Inc. and its affiliates.

This source code is licensed under the MIT license found in the
LICENSE file in the root directory of this source tree.
"""

import torch
import torch.nn as nn
from ocpmodels.common.registry import registry
from ocpmodels.common.utils import get_pbc_distances, radius_graph_pbc
from ocpmodels.datasets.elemental_embeddings import EMBEDDINGS
from ocpmodels.models.base import BaseModel
from torch_geometric.nn import MessagePassing, global_mean_pool, radius_graph
from torch_geometric.nn.models.schnet import GaussianSmearing


@registry.register_model("cgcnn")
class CGCNN(BaseModel):
    r"""Implementation of the Crystal Graph CNN model from the
    `"Crystal Graph Convolutional Neural Networks for an Accurate
    and Interpretable Prediction of Material Properties"
    <https://arxiv.org/abs/1710.10324>`_ paper.

    Args:
        num_atoms (int): Number of atoms.
        bond_feat_dim (int): Dimension of bond features.
        num_targets (int): Number of targets to predict.
        use_pbc (bool, optional): If set to :obj:`True`, account for periodic boundary conditions.
            (default: :obj:`True`)
        regress_forces (bool, optional): If set to :obj:`True`, predict forces by differentiating
            energy with respect to positions.
            (default: :obj:`True`)
        atom_embedding_size (int, optional): Size of atom embeddings.
            (default: :obj:`64`)
        num_graph_conv_layers (int, optional): Number of graph convolutional layers.
            (default: :obj:`6`)
        fc_feat_size (int, optional): Size of fully connected layers.
            (default: :obj:`128`)
        num_fc_layers (int, optional): Number of fully connected layers.
            (default: :obj:`4`)
        otf_graph (bool, optional): If set to :obj:`True`, compute graph edges on the fly.
            (default: :obj:`False`)
        cutoff (float, optional): Cutoff distance for interatomic interactions.
            (default: :obj:`10.0`)
        num_gaussians (int, optional): Number of Gaussians used for smearing.
            (default: :obj:`50.0`)
    """

    def __init__(
        self,
        num_atoms,
        bond_feat_dim,
        num_targets,
        use_pbc=True,
        regress_forces=True,
        atom_embedding_size=64,
        num_graph_conv_layers=6,
        fc_feat_size=128,
        num_fc_layers=4,
        otf_graph=False,
        cutoff=6.0,
        num_gaussians=50,
    ):
        super(CGCNN, self).__init__(num_atoms, bond_feat_dim, num_targets)
        self.regress_forces = regress_forces
        self.use_pbc = use_pbc
        self.cutoff = cutoff
        self.otf_graph = otf_graph

        # Get CGCNN atom embeddings
        self.embedding = torch.zeros(100, 92)
        for i in range(100):
            self.embedding[i] = torch.tensor(EMBEDDINGS[i + 1])
        self.embedding_fc = nn.Linear(92, atom_embedding_size)

        self.convs = nn.ModuleList(
            [
                CGCNNConv(
                    node_dim=atom_embedding_size,
                    edge_dim=bond_feat_dim,
                    cutoff=cutoff,
                )
                for _ in range(num_graph_conv_layers)
            ]
        )

        self.conv_to_fc = nn.Sequential(
            nn.Linear(atom_embedding_size, fc_feat_size), nn.Softplus()
        )

        if num_fc_layers > 1:
            layers = []
            for _ in range(num_fc_layers - 1):
                layers.append(nn.Linear(fc_feat_size, fc_feat_size))
                layers.append(nn.Softplus())
            self.fcs = nn.Sequential(*layers)
        self.fc_out = nn.Linear(fc_feat_size, self.num_targets)

        self.cutoff = cutoff
        self.distance_expansion = GaussianSmearing(0.0, cutoff, num_gaussians)

    def forward(self, data):
<<<<<<< HEAD
        # Get node features
        if self.embedding.device != data.atomic_numbers.device:
            self.embedding = self.embedding.to(data.atomic_numbers.device)
        data.x = self.embedding[data.atomic_numbers.long() - 1]

        pos = data.pos
        if self.regress_forces:
            pos = pos.requires_grad_(True)

        if self.otf_graph:
            edge_index, cell_offsets, neighbors = radius_graph_pbc(
                data, self.cutoff, 50, data.pos.device
            )
            data.edge_index = edge_index
            data.cell_offsets = cell_offsets
            data.neighbors = neighbors

        if self.use_pbc:
            out = get_pbc_distances(
                pos,
                data.edge_index,
                data.cell,
                data.cell_offsets,
                data.neighbors,
            )

            data.edge_index = out["edge_index"]
            distances = out["distances"]
        else:
            data.edge_index = radius_graph(
                data.pos, r=self.cutoff, batch=data.batch
            )
            row, col = data.edge_index
            distances = (pos[row] - pos[col]).norm(dim=-1)

        data.edge_attr = self.distance_expansion(distances)
=======
>>>>>>> 40c5285b
        # Forward pass through the network
        mol_feats = self._convolve(data)
        mol_feats = self.conv_to_fc(mol_feats)
        if hasattr(self, "fcs"):
            mol_feats = self.fcs(mol_feats)

        energy = self.fc_out(mol_feats)
        if self.regress_forces:
            forces = -1 * (
                torch.autograd.grad(
                    energy,
                    data.pos,
                    grad_outputs=torch.ones_like(energy),
                    create_graph=True,
                )[0]
            )
            return energy, forces
        else:
            return energy

    def _convolve(self, data):
        """
        Returns the output of the convolution layers before they are passed
        into the dense layers.
        """
        # Get node features
        if self.embedding.device != data.atomic_numbers.device:
            self.embedding = self.embedding.to(data.atomic_numbers.device)
        data.x = self.embedding[data.atomic_numbers.long() - 1]

        # Construct graph, get edge features
        data.edge_index = radius_graph(
            data.pos, r=self.cutoff, batch=data.batch
        )
        row, col = data.edge_index
        pos = data.pos
        if self.regress_forces:
            pos = pos.requires_grad_(True)
        data.edge_weight = (pos[row] - pos[col]).norm(dim=-1)
        data.edge_attr = self.distance_expansion(data.edge_weight)

        # Perform convolution
        node_feats = self.embedding_fc(data.x)
        for f in self.convs:
            node_feats = f(node_feats, data.edge_index, data.edge_attr)
        mol_feats = global_mean_pool(node_feats, data.batch)
        return mol_feats


class CGCNNConv(MessagePassing):
    """Implements the message passing layer from
    `"Crystal Graph Convolutional Neural Networks for an
    Accurate and Interpretable Prediction of Material Properties"
    <https://journals.aps.org/prl/abstract/10.1103/PhysRevLett.120.145301>`.
    """

    def __init__(self, node_dim, edge_dim, cutoff=6.0, **kwargs):
        super(CGCNNConv, self).__init__(aggr="add")
        self.node_feat_size = node_dim
        self.edge_feat_size = edge_dim
        self.cutoff = cutoff

        self.lin1 = nn.Linear(
            2 * self.node_feat_size + self.edge_feat_size,
            2 * self.node_feat_size,
        )
        self.bn1 = nn.BatchNorm1d(2 * self.node_feat_size)
        self.ln1 = nn.LayerNorm(self.node_feat_size)

        self.reset_parameters()

    def reset_parameters(self):
        torch.nn.init.xavier_uniform_(self.lin1.weight)

        self.lin1.bias.data.fill_(0)

        self.bn1.reset_parameters()
        self.ln1.reset_parameters()

    def forward(self, x, edge_index, edge_attr):
        """
        Arguments:
            x has shape [num_nodes, node_feat_size]
            edge_index has shape [2, num_edges]
            edge_attr is [num_edges, edge_feat_size]
        """
        out = self.propagate(
            edge_index, x=x, edge_attr=edge_attr, size=(x.size(0), x.size(0))
        )
        out = nn.Softplus()(self.ln1(out) + x)
        return out

    def message(self, x_i, x_j, edge_attr):
        """
        Arguments:
            x_i has shape [num_edges, node_feat_size]
            x_j has shape [num_edges, node_feat_size]
            edge_attr has shape [num_edges, edge_feat_size]

        Returns:
            tensor of shape [num_edges, node_feat_size]
        """
        z = self.lin1(torch.cat([x_i, x_j, edge_attr], dim=1))
        z = self.bn1(z)
        z1, z2 = z.chunk(2, dim=1)
        z1 = nn.Sigmoid()(z1)
        z2 = nn.Softplus()(z2)
        return z1 * z2<|MERGE_RESOLUTION|>--- conflicted
+++ resolved
@@ -7,12 +7,13 @@
 
 import torch
 import torch.nn as nn
+from torch_geometric.nn import MessagePassing, global_mean_pool, radius_graph
+from torch_geometric.nn.models.schnet import GaussianSmearing
+
 from ocpmodels.common.registry import registry
 from ocpmodels.common.utils import get_pbc_distances, radius_graph_pbc
 from ocpmodels.datasets.elemental_embeddings import EMBEDDINGS
 from ocpmodels.models.base import BaseModel
-from torch_geometric.nn import MessagePassing, global_mean_pool, radius_graph
-from torch_geometric.nn.models.schnet import GaussianSmearing
 
 
 @registry.register_model("cgcnn")
@@ -101,7 +102,6 @@
         self.distance_expansion = GaussianSmearing(0.0, cutoff, num_gaussians)
 
     def forward(self, data):
-<<<<<<< HEAD
         # Get node features
         if self.embedding.device != data.atomic_numbers.device:
             self.embedding = self.embedding.to(data.atomic_numbers.device)
@@ -138,8 +138,6 @@
             distances = (pos[row] - pos[col]).norm(dim=-1)
 
         data.edge_attr = self.distance_expansion(distances)
-=======
->>>>>>> 40c5285b
         # Forward pass through the network
         mol_feats = self._convolve(data)
         mol_feats = self.conv_to_fc(mol_feats)

import datetime
import os

import torch
import yaml
from torch.utils.data import DataLoader
from tqdm import tqdm

from ocpmodels.common.data_parallel import OCPDataParallel, ParallelCollater
from ocpmodels.common.registry import registry
from ocpmodels.common.utils import save_checkpoint
from ocpmodels.datasets import SinglePointLmdbDataset, data_list_collater
from ocpmodels.modules.evaluator import Evaluator
from ocpmodels.modules.normalizer import Normalizer
from ocpmodels.trainers.base_trainer import BaseTrainer


@registry.register_trainer("energy")
class EnergyTrainer(BaseTrainer):
    def __init__(
        self,
        task,
        model,
        dataset,
        optimizer,
        identifier,
        run_dir=None,
        is_debug=False,
        is_vis=False,
        print_every=100,
        seed=None,
        logger="tensorboard",
        local_rank=0,
        amp=False,
    ):

        if run_dir is None:
            run_dir = os.getcwd()

        timestamp = datetime.datetime.now().strftime("%Y-%m-%d-%H-%M-%S")
        if identifier:
            timestamp += "-{}".format(identifier)

        self.config = {
            "task": task,
            "model": model.pop("name"),
            "model_attributes": model,
            "optim": optimizer,
            "logger": logger,
            "cmd": {
                "identifier": identifier,
                "print_every": print_every,
                "seed": seed,
                "timestamp": timestamp,
                "checkpoint_dir": os.path.join(
                    run_dir, "checkpoints", timestamp
                ),
                "results_dir": os.path.join(run_dir, "results", timestamp),
                "logs_dir": os.path.join(run_dir, "logs", logger, timestamp),
            },
            "amp": amp,
        }
        # AMP Scaler
        self.scaler = torch.cuda.amp.GradScaler() if amp else None

        if isinstance(dataset, list):
            self.config["dataset"] = dataset[0]
            if len(dataset) > 1:
                self.config["val_dataset"] = dataset[1]
        else:
            self.config["dataset"] = dataset

        if not is_debug:
            os.makedirs(self.config["cmd"]["checkpoint_dir"])
            os.makedirs(self.config["cmd"]["results_dir"])
            os.makedirs(self.config["cmd"]["logs_dir"])

        self.is_debug = is_debug
        self.is_vis = is_vis
        if torch.cuda.is_available():
            device_ids = list(range(torch.cuda.device_count()))
            self.output_device = self.config["optim"].get(
                "output_device", device_ids[0]
            )
            self.device = f"cuda:{self.output_device}"
        else:
            self.device = "cpu"

        print(yaml.dump(self.config, default_flow_style=False))
        self.load()

        self.evaluator = Evaluator(task="is2re")

    def load_task(self):
        print("### Loading dataset: {}".format(self.config["task"]["dataset"]))

        self.parallel_collater = ParallelCollater(
            self.config["optim"].get("num_gpus", 1)
        )
        if self.config["task"]["dataset"] == "single_point_lmdb":
            self.train_dataset = registry.get_dataset_class(
                self.config["task"]["dataset"]
            )(self.config["dataset"])

            self.train_loader = DataLoader(
                self.train_dataset,
                batch_size=self.config["optim"]["batch_size"],
                shuffle=True,
                collate_fn=self.parallel_collater,
                num_workers=self.config["optim"]["num_workers"],
                pin_memory=True,
            )

            self.val_loader = self.test_loader = None

            if "val_dataset" in self.config:
                self.val_dataset = registry.get_dataset_class(
                    self.config["task"]["dataset"]
                )(self.config["val_dataset"])
                self.val_loader = DataLoader(
                    self.val_dataset,
                    self.config["optim"].get("eval_batch_size", 64),
                    shuffle=False,
                    collate_fn=self.parallel_collater,
                    num_workers=self.config["optim"]["num_workers"],
                    pin_memory=True,
                )
        else:
            raise NotImplementedError

        self.num_targets = 1

        # Normalizer for the dataset.
        # Compute mean, std of training set labels.
        self.normalizers = {}
        if self.config["dataset"].get("normalize_labels", True):
            if "target_mean" in self.config["dataset"]:
                self.normalizers["target"] = Normalizer(
                    mean=self.config["dataset"]["target_mean"],
                    std=self.config["dataset"]["target_std"],
                    device=self.device,
                )
            else:
                raise NotImplementedError

    def load_model(self):
        super(EnergyTrainer, self).load_model()

        self.model = OCPDataParallel(
            self.model,
            output_device=self.output_device,
            num_gpus=self.config["optim"].get("num_gpus", 1),
        )
        self.model.to(self.device)

    def train(self):
        self.best_val_mae = 1e9
        for epoch in range(self.config["optim"]["max_epochs"]):
            self.model.train()
            for i, batch in enumerate(self.train_loader):
                # Forward, loss, backward.
<<<<<<< HEAD
                with torch.cuda.amp.autocast(enabled=self.scaler is not None):
                    out, metrics = self._forward(batch)
                    loss = self._compute_loss(out, batch)
                loss = self.scaler.scale(loss) if self.scaler else loss
=======
                out = self._forward(batch)
                loss = self._compute_loss(out, batch)
>>>>>>> 5f32a65a
                self._backward(loss)
                scale = self.scaler.get_scale() if self.scaler else 1.

<<<<<<< HEAD
                # Update meter.
                meter_update_dict = {
                    "epoch": epoch + (i + 1) / len(self.train_loader),
                    "loss": loss.item() / scale,
                }
                meter_update_dict.update(metrics)
                self.meter.update(meter_update_dict)
=======
                # Compute metrics.
                self.metrics = self._compute_metrics(
                    out, batch, self.evaluator
                )
                self.metrics = self.evaluator.update(
                    "loss", loss.item(), self.metrics
                )

                # Print metrics, make plots.
                log_dict = {k: self.metrics[k]["metric"] for k in self.metrics}
                log_dict.update(
                    {"epoch": epoch + (i + 1) / len(self.train_loader)}
                )
                if i % self.config["cmd"]["print_every"] == 0:
                    log_str = [
                        "{}: {:.4f}".format(k, v) for k, v in log_dict.items()
                    ]
                    print(", ".join(log_str))
>>>>>>> 5f32a65a

                if self.logger is not None:
                    self.logger.log(
                        log_dict,
                        step=epoch * len(self.train_loader) + i + 1,
                        split="train",
                    )

            self.scheduler.step()
            torch.cuda.empty_cache()

            if self.val_loader is not None:
                val_metrics = self.validate(split="val", epoch=epoch)

            if self.test_loader is not None:
                self.validate(split="test", epoch=epoch)

            if (
<<<<<<< HEAD
                "relaxation_dir" in self.config["task"]
                and self.config["task"].get("ml_relax", "end") == "train"
            ):
                self.validate_relaxation(
                    split="val", epoch=epoch,
                )

            if (
                self.val_loader is not None and
                val_metrics.meters["relaxed energy/mae"].global_avg
=======
                val_metrics[self.evaluator.task_primary_metric["is2re"]][
                    "metric"
                ]
>>>>>>> 5f32a65a
                < self.best_val_mae
            ):
                self.best_val_mae = val_metrics[
                    self.evaluator.task_primary_metric["is2re"]
                ]["metric"]
                if not self.is_debug:
                    save_checkpoint(
                        {
                            "epoch": epoch + 1,
                            "state_dict": self.model.state_dict(),
                            "optimizer": self.optimizer.state_dict(),
                            "normalizers": {
                                key: value.state_dict()
                                for key, value in self.normalizers.items()
                            },
                            "config": self.config,
<<<<<<< HEAD
                            "amp": self.scaler.state_dict() if self.scaler else None,
=======
                            "val_metrics": val_metrics,
>>>>>>> 5f32a65a
                        },
                        self.config["cmd"]["checkpoint_dir"],
                    )

    def validate(self, split="val", epoch=None):
        print("### Evaluating on {}.".format(split))

        self.model.eval()
        evaluator, metrics = Evaluator(task="is2re"), {}

        loader = self.val_loader if split == "val" else self.test_loader

        for i, batch in tqdm(enumerate(loader), total=len(loader)):
            # Forward.
<<<<<<< HEAD
            with torch.cuda.amp.autocast(enabled=self.scaler is not None):
                out, metrics = self._forward(batch)
=======
            out = self._forward(batch)
>>>>>>> 5f32a65a
            loss = self._compute_loss(out, batch)

            # Compute metrics.
            metrics = self._compute_metrics(out, batch, evaluator, metrics)
            metrics = evaluator.update("loss", loss.item(), metrics)

        log_dict = {k: metrics[k]["metric"] for k in metrics}
        log_dict.update({"epoch": epoch + 1})
        log_str = ["{}: {:.4f}".format(k, v) for k, v in log_dict.items()]
        print(", ".join(log_str))

        # Make plots.
        if self.logger is not None and epoch is not None:
            self.logger.log(
                log_dict,
                step=(epoch + 1) * len(self.train_loader),
                split=split,
            )

        return metrics

    def _forward(self, batch_list):
        output = self.model(batch_list)

        if output.shape[-1] == 1:
            output = output.view(-1)

        return {
            "energy": output,
        }

    def _compute_loss(self, out, batch_list):
        energy_target = torch.cat(
            [batch.y_relaxed.to(self.device) for batch in batch_list], dim=0
        )

        if self.config["dataset"].get("normalize_labels", True):
            target_normed = self.normalizers["target"].norm(energy_target)
        else:
            target_normed = energy_target

        loss = self.criterion(out["energy"], target_normed)
        return loss

    def _compute_metrics(self, out, batch_list, evaluator, metrics={}):
        energy_target = torch.cat(
            [batch.y_relaxed.to(self.device) for batch in batch_list], dim=0
        )

        if self.config["dataset"].get("normalize_labels", True):
            out["energy"] = self.normalizers["target"].denorm(out["energy"])

        metrics = evaluator.eval(
            out, {"energy": energy_target}, prev_metrics=metrics,
        )

        return metrics<|MERGE_RESOLUTION|>--- conflicted
+++ resolved
@@ -159,33 +159,19 @@
             self.model.train()
             for i, batch in enumerate(self.train_loader):
                 # Forward, loss, backward.
-<<<<<<< HEAD
                 with torch.cuda.amp.autocast(enabled=self.scaler is not None):
-                    out, metrics = self._forward(batch)
+                    out = self._forward(batch)
                     loss = self._compute_loss(out, batch)
                 loss = self.scaler.scale(loss) if self.scaler else loss
-=======
-                out = self._forward(batch)
-                loss = self._compute_loss(out, batch)
->>>>>>> 5f32a65a
                 self._backward(loss)
                 scale = self.scaler.get_scale() if self.scaler else 1.
 
-<<<<<<< HEAD
-                # Update meter.
-                meter_update_dict = {
-                    "epoch": epoch + (i + 1) / len(self.train_loader),
-                    "loss": loss.item() / scale,
-                }
-                meter_update_dict.update(metrics)
-                self.meter.update(meter_update_dict)
-=======
                 # Compute metrics.
                 self.metrics = self._compute_metrics(
                     out, batch, self.evaluator
                 )
                 self.metrics = self.evaluator.update(
-                    "loss", loss.item(), self.metrics
+                    "loss", loss.item() / scale, self.metrics
                 )
 
                 # Print metrics, make plots.
@@ -198,7 +184,6 @@
                         "{}: {:.4f}".format(k, v) for k, v in log_dict.items()
                     ]
                     print(", ".join(log_str))
->>>>>>> 5f32a65a
 
                 if self.logger is not None:
                     self.logger.log(
@@ -217,22 +202,9 @@
                 self.validate(split="test", epoch=epoch)
 
             if (
-<<<<<<< HEAD
-                "relaxation_dir" in self.config["task"]
-                and self.config["task"].get("ml_relax", "end") == "train"
-            ):
-                self.validate_relaxation(
-                    split="val", epoch=epoch,
-                )
-
-            if (
-                self.val_loader is not None and
-                val_metrics.meters["relaxed energy/mae"].global_avg
-=======
                 val_metrics[self.evaluator.task_primary_metric["is2re"]][
                     "metric"
                 ]
->>>>>>> 5f32a65a
                 < self.best_val_mae
             ):
                 self.best_val_mae = val_metrics[
@@ -249,11 +221,8 @@
                                 for key, value in self.normalizers.items()
                             },
                             "config": self.config,
-<<<<<<< HEAD
+                            "val_metrics": val_metrics,
                             "amp": self.scaler.state_dict() if self.scaler else None,
-=======
-                            "val_metrics": val_metrics,
->>>>>>> 5f32a65a
                         },
                         self.config["cmd"]["checkpoint_dir"],
                     )
@@ -268,12 +237,8 @@
 
         for i, batch in tqdm(enumerate(loader), total=len(loader)):
             # Forward.
-<<<<<<< HEAD
             with torch.cuda.amp.autocast(enabled=self.scaler is not None):
-                out, metrics = self._forward(batch)
-=======
-            out = self._forward(batch)
->>>>>>> 5f32a65a
+                out = self._forward(batch)
             loss = self._compute_loss(out, batch)
 
             # Compute metrics.

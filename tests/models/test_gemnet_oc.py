--- conflicted
+++ resolved
@@ -147,24 +147,8 @@
         # Pass it through the model.
         energy, forces = self.model(data_list_collater([data]))
 
-<<<<<<< HEAD
-        # Compare shape of predicted energies, forces.
-        energy = out[0].detach()
-        np.testing.assert_equal(energy.shape, torch.Size([1]))
-        np.testing.assert_almost_equal(energy.item(), 0.0597, decimal=4)
-
-        forces = out[1].detach()
-        np.testing.assert_equal(
-            forces.shape, torch.Size([data.pos.shape[0], 3])
-        )
-        np.testing.assert_almost_equal(
-            forces.mean().item(), -0.0006, decimal=4
-        )
-        np.testing.assert_almost_equal(forces.std().item(), 0.0328, decimal=4)
-=======
         assert snapshot == energy.shape
         assert snapshot == pytest.approx(energy.detach())
 
         assert snapshot == forces.shape
-        assert snapshot == pytest.approx(forces.detach())
->>>>>>> ab523804
+        assert snapshot == pytest.approx(forces.detach())